--- conflicted
+++ resolved
@@ -118,23 +118,12 @@
       // Clear all tabs and reset active tab
       this.tabs = [];
       this.activeTabId = null;
-<<<<<<< HEAD
-
-      console.log('Closed all editor tabs for workspace switch');
-=======
->>>>>>> 20331700
     },
 
     updateFileContent(path: string, content: string) {
-<<<<<<< HEAD
       const tabIndex = this.tabs.findIndex(t => t.path === path);
       if (tabIndex !== -1) {
         const tab = this.tabs[tabIndex];
-=======
-      const tab = this.tabs.find(t => t.path === path);
-      if (tab) {
-        
->>>>>>> 20331700
         // Only update if content is different and tab is not dirty
         if (tab.content !== content && !tab.isDirty) {
           console.log('Updating file content from external change:', path);
