--- conflicted
+++ resolved
@@ -699,8 +699,6 @@
       return { success: true };
     }
 
-<<<<<<< HEAD
-    console.log('[FileWatcher] Setting up chokidar watcher for:', filePath);
     
     const watcher = chokidarWatch(filePath, {
       persistent: true,
@@ -712,12 +710,10 @@
     });
     
     watcher.on('change', async (path) => {
-      console.log('[FileWatcher] Chokidar detected change for:', path);
       
       try {
         // Read the new content immediately (chokidar already handles debouncing with awaitWriteFinish)
         const content = await readFile(filePath, 'utf-8');
-        console.log('[FileWatcher] Read file content, length:', content.length);
         
         // Send update to all windows
         console.log('[FileWatcher] Sending file:changed event for:', filePath);
@@ -726,29 +722,10 @@
           if (!window.isDestroyed()) {
             console.log('[FileWatcher] Sending to window:', window.id);
             window.webContents.send('file:changed', {
-=======
-    const watcher = watch(filePath, async (eventType, filename) => {
-      if (eventType === 'change') {
-        // Clear existing timer for this file
-        const existingTimer = fileDebounceTimers.get(filePath);
-        if (existingTimer) {
-          clearTimeout(existingTimer);
-        }
-
-        // Set new timer with debounce
-        const timer = setTimeout(async () => {
-          try {
-            // Read the new content
-            const content = await readFile(filePath, 'utf-8');
-
-            // Send update to renderer
-            mainWindow?.webContents.send('file:changed', {
->>>>>>> 20331700
               path: filePath,
               content
             });
           }
-<<<<<<< HEAD
         });
         
         // Also log if no windows are available
@@ -757,14 +734,6 @@
         }
       } catch (error) {
         console.error('[FileWatcher] Error reading changed file:', error);
-=======
-
-          // Clean up timer
-          fileDebounceTimers.delete(filePath);
-        }, 300); // 300ms debounce
-
-        fileDebounceTimers.set(filePath, timer);
->>>>>>> 20331700
       }
     });
     
@@ -774,12 +743,6 @@
     });
 
     fileWatchers.set(filePath, watcher);
-<<<<<<< HEAD
-    console.log('[FileWatcher] Watcher successfully created for:', filePath);
-    
-=======
-
->>>>>>> 20331700
     return { success: true };
   } catch (error) {
     console.error('Failed to watch file:', error);
@@ -849,16 +812,6 @@
     if (watcher) {
       watcher.close();
       fileWatchers.delete(filePath);
-<<<<<<< HEAD
-=======
-
-      // Clear any pending debounce timer
-      const timer = fileDebounceTimers.get(filePath);
-      if (timer) {
-        clearTimeout(timer);
-        fileDebounceTimers.delete(filePath);
-      }
->>>>>>> 20331700
     }
     return { success: true };
   } catch (error) {
@@ -872,15 +825,6 @@
     watcher.close();
   }
   fileWatchers.clear();
-<<<<<<< HEAD
-=======
-
-  // Clean up any pending debounce timers
-  for (const [path, timer] of fileDebounceTimers) {
-    clearTimeout(timer);
-  }
-  fileDebounceTimers.clear();
->>>>>>> 20331700
 });
 
 // Claude SDK operations
